--- conflicted
+++ resolved
@@ -52,15 +52,10 @@
             .ok_or("Cannot obtain the serialized data")?
             .to_string();
 
-<<<<<<< HEAD
-        let anchor_length = components.pop().expect("No length field").parse::<i32>()?;
-=======
         let anchor_length = components
             .pop()
             .ok_or("Cannot obtain the length field")?
-            .parse::<i32>()
-            .map_err(|e| e.to_string())?;
->>>>>>> 255b1bc1
+            .parse::<i32>()?;
         let anchor_video_id = components.join(":");
 
         // We can shift the bitmap in any direction, as long as we can find the anchor video
