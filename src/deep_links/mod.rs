mod error_link;

use crate::constants::URI_COMPONENT_ENCODE_SET;
use crate::deep_links::error_link::ErrorLink;
use crate::models::installed_addons_with_filters::InstalledAddonsRequest;
use crate::models::library_with_filters::LibraryRequest;
use crate::types::addon::{ExtraValue, ResourcePath, ResourceRequest};
use crate::types::library::LibraryItem;
use crate::types::profile::Settings;
use crate::types::query_params_encode;
use crate::types::resource::{MetaItem, MetaItemPreview, Stream, StreamSource, Video};
use percent_encoding::utf8_percent_encode;
use regex::Regex;
use serde::Serialize;
use url::Url;

#[derive(Default, Serialize, Debug, PartialEq, Eq)]
#[serde(rename_all = "camelCase")]
pub struct OpenPlayerLink {
    pub ios: Option<String>,
    pub android: Option<String>,
    pub windows: Option<String>,
    pub macos: Option<String>,
    pub linux: Option<String>,
    pub tizen: Option<String>,
    pub webos: Option<String>,
    pub chromeos: Option<String>,
    pub roku: Option<String>,
}

#[derive(Default, Serialize, Debug, PartialEq, Eq)]
#[serde(rename_all = "camelCase")]
pub struct ExternalPlayerLink {
    pub href: Option<String>,
    pub download: Option<String>,
    pub streaming: Option<String>,
    pub open_player: Option<OpenPlayerLink>,
    pub android_tv: Option<String>,
    pub tizen: Option<String>,
    pub webos: Option<String>,
    pub file_name: Option<String>,
}

impl From<(&Stream, &Option<Url>, &Settings)> for ExternalPlayerLink {
    fn from((stream, streaming_server_url, settings): (&Stream, &Option<Url>, &Settings)) -> Self {
        let http_regex = Regex::new(r"https?://").unwrap();
        let download = stream.download_url();
        let streaming = stream.streaming_url(streaming_server_url.as_ref());
        let m3u_uri = stream.m3u_data_uri(streaming_server_url.as_ref());
        let file_name = m3u_uri.as_ref().map(|_| "playlist.m3u".to_owned());
        let href = m3u_uri.or_else(|| download.to_owned());
<<<<<<< HEAD
        let open_player = match &streaming {
            Some(url) => match settings.player_type.as_ref() {
                Some(player_type) => match player_type.as_str() {
                    "choose" => Some(OpenPlayerLink {
                        android: Some(format!(
                            "intent:{url}#Intent;type=video/any;scheme=https;end",
                        )),
                        ..Default::default()
                    }),
                    "vlc" => Some(OpenPlayerLink {
                        ios: Some(format!("vlc-x-callback://x-callback-url/stream?url={url}")),
                        android: Some(format!(
                            "intent:{url}#Intent;package=org.videolan.vlc;type=video;scheme=https;end",
                        )),
                        ..Default::default()
                    }),
                    "mxplayer" => Some(OpenPlayerLink {
                        android: Some(format!(
                            "intent:{url}#Intent;package=com.mxtech.videoplayer.ad;type=video;scheme=https;end",
                        )),
                        ..Default::default()
                    }),
                    "justplayer" => Some(OpenPlayerLink {
                        android: Some(format!(
                            "intent:{url}#Intent;package=com.brouken.player;type=video;scheme=https;end",
                        )),
                        ..Default::default()
                    }),
                    "outplayer" => Some(OpenPlayerLink {
                        ios: Some(format!("{}", http_regex.replace(url, "outplayer://"))),
                        ..Default::default()
                    }),
                    "infuse" => Some(OpenPlayerLink {
                        ios: Some(format!("{}", http_regex.replace(url, "infuse://"))),
                       ..Default::default()
                    }),
                    _ => None,
                },
                None => None,
            },
            None => None,
        };
=======
        let choose = streaming.as_ref().map(|url| OpenPlayerLink {
            android: Some(format!(
                "{}#Intent;type=video/any;scheme=https;end",
                http_regex.replace(url, "intent://"),
            )),
            ios: None,
            windows: None,
            macos: None,
            linux: None,
            tizen: None,
            webos: None,
            chromeos: None,
            roku: None,
        });
        let vlc = streaming.as_ref().map(|url| OpenPlayerLink {
            ios: Some(format!("vlc-x-callback://x-callback-url/stream?url={url}")),
            android: Some(format!(
                "{}#Intent;package=org.videolan.vlc;type=video;scheme=https;end",
                http_regex.replace(url, "intent://"),
            )),
            windows: None,
            macos: None,
            linux: None,
            tizen: None,
            webos: None,
            chromeos: None,
            roku: None,
        });
        let mxplayer = streaming.as_ref().map(|url| OpenPlayerLink {
            android: Some(format!(
                "{}#Intent;package=com.mxtech.videoplayer.ad;type=video;scheme=https;end",
                http_regex.replace(url, "intent://"),
            )),
            ios: None,
            windows: None,
            macos: None,
            linux: None,
            tizen: None,
            webos: None,
            chromeos: None,
            roku: None,
        });
        let justplayer = streaming.as_ref().map(|url| OpenPlayerLink {
            android: Some(format!(
                "{}#Intent;package=com.brouken.player;type=video;scheme=https;end",
                http_regex.replace(url, "intent://"),
            )),
            ios: None,
            windows: None,
            macos: None,
            linux: None,
            tizen: None,
            webos: None,
            chromeos: None,
            roku: None,
        });
        let outplayer = streaming.as_ref().map(|url| OpenPlayerLink {
            ios: Some(format!("{}", http_regex.replace(url, "outplayer://"))),
            android: None,
            windows: None,
            macos: None,
            linux: None,
            tizen: None,
            webos: None,
            chromeos: None,
            roku: None,
        });
        let infuse = streaming.as_ref().map(|url| OpenPlayerLink {
            ios: Some(format!("{}", http_regex.replace(url, "infuse://"))),
            android: None,
            windows: None,
            macos: None,
            linux: None,
            tizen: None,
            webos: None,
            chromeos: None,
            roku: None,
        });
>>>>>>> 6609a9aa
        let (android_tv, tizen, webos) = match &stream.source {
            StreamSource::External {
                android_tv_url,
                tizen_url,
                webos_url,
                ..
            } => (
                android_tv_url.as_ref().map(|url| url.to_string()),
                tizen_url.to_owned(),
                webos_url.to_owned(),
            ),
            _ => (None, None, None),
        };
        ExternalPlayerLink {
            href,
            download,
            streaming,
            open_player,
            android_tv,
            tizen,
            webos,
            file_name,
        }
    }
}

#[derive(Serialize)]
#[serde(rename_all = "camelCase")]
pub struct LibraryItemDeepLinks {
    pub meta_details_videos: Option<String>,
    pub meta_details_streams: Option<String>,
    pub player: Option<String>,
    pub external_player: Option<ExternalPlayerLink>,
}

impl From<&LibraryItem> for LibraryItemDeepLinks {
    fn from(item: &LibraryItem) -> Self {
        LibraryItemDeepLinks {
            meta_details_videos: item
                .behavior_hints
                .default_video_id
                .as_ref()
                .cloned()
                .xor(Some(format!(
                    "stremio:///detail/{}/{}",
                    utf8_percent_encode(&item.r#type, URI_COMPONENT_ENCODE_SET),
                    utf8_percent_encode(&item.id, URI_COMPONENT_ENCODE_SET)
                ))),
            meta_details_streams: item
                .state
                .video_id
                .as_ref()
                .filter(|_video_id| item.state.time_offset > 0)
                .or(item.behavior_hints.default_video_id.as_ref())
                .map(|video_id| {
                    format!(
                        "stremio:///detail/{}/{}/{}",
                        utf8_percent_encode(&item.r#type, URI_COMPONENT_ENCODE_SET),
                        utf8_percent_encode(&item.id, URI_COMPONENT_ENCODE_SET),
                        utf8_percent_encode(video_id, URI_COMPONENT_ENCODE_SET)
                    )
                }),
            player: None,          // TODO use StreamsBucket
            external_player: None, // TODO use StreamsBucket
        }
    }
}

#[derive(Serialize, Debug, PartialEq, Eq)]
#[serde(rename_all = "camelCase")]
pub struct MetaItemDeepLinks {
    pub meta_details_videos: Option<String>,
    pub meta_details_streams: Option<String>,
    pub player: Option<String>,
}

impl From<&ResourcePath> for MetaItemDeepLinks {
    fn from(resource_path: &ResourcePath) -> Self {
        MetaItemDeepLinks {
            meta_details_videos: Some(format!(
                "stremio:///detail/{}/{}",
                utf8_percent_encode(&resource_path.r#type, URI_COMPONENT_ENCODE_SET),
                utf8_percent_encode(&resource_path.id, URI_COMPONENT_ENCODE_SET)
            )),
            meta_details_streams: None,
            player: None,
        }
    }
}

impl From<(&MetaItemPreview, &ResourceRequest)> for MetaItemDeepLinks {
    fn from((item, request): (&MetaItemPreview, &ResourceRequest)) -> Self {
        MetaItemDeepLinks {
            meta_details_videos: item
                .behavior_hints
                .default_video_id
                .as_ref()
                .cloned()
                .xor(Some(format!(
                    "stremio:///detail/{}/{}",
                    utf8_percent_encode(&item.r#type, URI_COMPONENT_ENCODE_SET),
                    utf8_percent_encode(&item.id, URI_COMPONENT_ENCODE_SET)
                ))),
            meta_details_streams: item
                .behavior_hints
                .default_video_id
                .as_ref()
                .map(|video_id| {
                    format!(
                        "stremio:///detail/{}/{}/{}",
                        utf8_percent_encode(&item.r#type, URI_COMPONENT_ENCODE_SET),
                        utf8_percent_encode(&item.id, URI_COMPONENT_ENCODE_SET),
                        utf8_percent_encode(video_id, URI_COMPONENT_ENCODE_SET)
                    )
                }),
            player: item
                .behavior_hints
                .default_video_id
                .as_deref()
                .and_then(|default_video_id| {
                    Stream::youtube(default_video_id).map(|stream| (default_video_id, stream))
                })
                .map(|(default_video_id, stream)| {
                    Ok::<_, anyhow::Error>(format!(
                        "stremio:///player/{}/{}/{}/{}/{}/{}",
                        utf8_percent_encode(&stream.encode()?, URI_COMPONENT_ENCODE_SET),
                        utf8_percent_encode(request.base.as_str(), URI_COMPONENT_ENCODE_SET),
                        utf8_percent_encode(request.base.as_str(), URI_COMPONENT_ENCODE_SET),
                        utf8_percent_encode(&item.r#type, URI_COMPONENT_ENCODE_SET),
                        utf8_percent_encode(&item.id, URI_COMPONENT_ENCODE_SET),
                        utf8_percent_encode(default_video_id, URI_COMPONENT_ENCODE_SET),
                    ))
                })
                .transpose()
                .unwrap_or_else(|error| Some(ErrorLink::from(error).into())),
        }
    }
}

impl From<(&MetaItem, &ResourceRequest)> for MetaItemDeepLinks {
    fn from((item, request): (&MetaItem, &ResourceRequest)) -> Self {
        MetaItemDeepLinks::from((&item.preview, request))
    }
}

#[derive(Serialize)]
#[serde(rename_all = "camelCase")]
pub struct VideoDeepLinks {
    pub meta_details_streams: String,
    pub player: Option<String>,
    pub external_player: Option<ExternalPlayerLink>,
}

impl From<(&Video, &ResourceRequest, &Option<Url>, &Settings)> for VideoDeepLinks {
    fn from(
        (video, request, streaming_server_url, settings): (
            &Video,
            &ResourceRequest,
            &Option<Url>,
            &Settings,
        ),
    ) -> Self {
        let stream = video.stream();
        VideoDeepLinks {
            meta_details_streams: format!(
                "stremio:///detail/{}/{}/{}",
                utf8_percent_encode(&request.path.r#type, URI_COMPONENT_ENCODE_SET),
                utf8_percent_encode(&request.path.id, URI_COMPONENT_ENCODE_SET),
                utf8_percent_encode(&video.id, URI_COMPONENT_ENCODE_SET)
            ),
            player: stream
                .as_ref()
                .map(|stream| {
                    Ok::<_, anyhow::Error>(format!(
                        "stremio:///player/{}/{}/{}/{}/{}/{}",
                        utf8_percent_encode(&stream.encode()?, URI_COMPONENT_ENCODE_SET),
                        utf8_percent_encode(request.base.as_str(), URI_COMPONENT_ENCODE_SET),
                        utf8_percent_encode(request.base.as_str(), URI_COMPONENT_ENCODE_SET),
                        utf8_percent_encode(&request.path.r#type, URI_COMPONENT_ENCODE_SET),
                        utf8_percent_encode(&request.path.id, URI_COMPONENT_ENCODE_SET),
                        utf8_percent_encode(&video.id, URI_COMPONENT_ENCODE_SET)
                    ))
                })
                .transpose()
                .unwrap_or_else(|error| Some(ErrorLink::from(error).into())),
            external_player: stream.as_ref().map(|stream| {
                ExternalPlayerLink::from((stream.as_ref(), streaming_server_url, settings))
            }),
        }
    }
}

#[derive(Serialize)]
#[serde(rename_all = "camelCase")]
pub struct StreamDeepLinks {
    pub player: String,
    pub external_player: ExternalPlayerLink,
}

impl From<(&Stream, &Option<Url>, &Settings)> for StreamDeepLinks {
    fn from((stream, streaming_server_url, settings): (&Stream, &Option<Url>, &Settings)) -> Self {
        StreamDeepLinks {
            player: stream
                .encode()
                .map(|stream| {
                    format!(
                        "stremio:///player/{}",
                        utf8_percent_encode(&stream, URI_COMPONENT_ENCODE_SET),
                    )
                })
                .unwrap_or_else(|error| ErrorLink::from(error).into()),
            external_player: ExternalPlayerLink::from((stream, streaming_server_url, settings)),
        }
    }
}

impl
    From<(
        &Stream,
        &ResourceRequest,
        &ResourceRequest,
        &Option<Url>,
        &Settings,
    )> for StreamDeepLinks
{
    fn from(
        (stream, stream_request, meta_request, streaming_server_url, settings): (
            &Stream,
            &ResourceRequest,
            &ResourceRequest,
            &Option<Url>,
            &Settings,
        ),
    ) -> Self {
        StreamDeepLinks {
            player: stream
                .encode()
                .map(|stream| {
                    format!(
                        "stremio:///player/{}/{}/{}/{}/{}/{}",
                        utf8_percent_encode(&stream, URI_COMPONENT_ENCODE_SET),
                        utf8_percent_encode(stream_request.base.as_str(), URI_COMPONENT_ENCODE_SET),
                        utf8_percent_encode(meta_request.base.as_str(), URI_COMPONENT_ENCODE_SET),
                        utf8_percent_encode(&meta_request.path.r#type, URI_COMPONENT_ENCODE_SET),
                        utf8_percent_encode(&meta_request.path.id, URI_COMPONENT_ENCODE_SET),
                        utf8_percent_encode(&stream_request.path.id, URI_COMPONENT_ENCODE_SET)
                    )
                })
                .unwrap_or_else(|error| ErrorLink::from(error).into()),
            external_player: ExternalPlayerLink::from((stream, streaming_server_url, settings)),
        }
    }
}

#[derive(Serialize)]
#[serde(rename_all = "camelCase")]
pub struct DiscoverDeepLinks {
    pub discover: String,
}

impl From<&ResourceRequest> for DiscoverDeepLinks {
    fn from(request: &ResourceRequest) -> Self {
        DiscoverDeepLinks {
            discover: format!(
                "stremio:///discover/{}/{}/{}?{}",
                utf8_percent_encode(request.base.as_str(), URI_COMPONENT_ENCODE_SET),
                utf8_percent_encode(&request.path.r#type, URI_COMPONENT_ENCODE_SET),
                utf8_percent_encode(&request.path.id, URI_COMPONENT_ENCODE_SET),
                query_params_encode(
                    request
                        .path
                        .extra
                        .iter()
                        .map(|ExtraValue { name, value }| (name, value))
                )
            ),
        }
    }
}

#[derive(Serialize)]
#[serde(rename_all = "camelCase")]
pub struct AddonsDeepLinks {
    pub addons: String,
}

impl From<&ResourceRequest> for AddonsDeepLinks {
    fn from(request: &ResourceRequest) -> Self {
        AddonsDeepLinks {
            addons: format!(
                "stremio:///addons/{}/{}/{}",
                utf8_percent_encode(&request.path.r#type, URI_COMPONENT_ENCODE_SET),
                utf8_percent_encode(request.base.as_str(), URI_COMPONENT_ENCODE_SET),
                utf8_percent_encode(&request.path.id, URI_COMPONENT_ENCODE_SET),
            ),
        }
    }
}

impl From<&InstalledAddonsRequest> for AddonsDeepLinks {
    fn from(request: &InstalledAddonsRequest) -> Self {
        AddonsDeepLinks {
            addons: request
                .r#type
                .as_ref()
                .map(|r#type| {
                    format!(
                        "stremio:///addons/{}",
                        utf8_percent_encode(r#type, URI_COMPONENT_ENCODE_SET)
                    )
                })
                .unwrap_or_else(|| "stremio:///addons".to_owned()),
        }
    }
}

#[derive(Serialize)]
#[serde(rename_all = "camelCase")]
pub struct LibraryDeepLinks {
    pub library: String,
}

impl From<&String> for LibraryDeepLinks {
    fn from(root: &String) -> Self {
        LibraryDeepLinks {
            library: format!("stremio:///{root}"),
        }
    }
}

impl From<(&String, &LibraryRequest)> for LibraryDeepLinks {
    fn from((root, request): (&String, &LibraryRequest)) -> Self {
        LibraryDeepLinks {
            library: match &request.r#type {
                Some(r#type) => format!(
                    "stremio:///{}/{}?{}",
                    root,
                    utf8_percent_encode(r#type, URI_COMPONENT_ENCODE_SET),
                    query_params_encode(&[
                        (
                            "sort",
                            serde_json::to_value(&request.sort)
                                .unwrap()
                                .as_str()
                                .unwrap()
                        ),
                        ("page", &request.page.to_string())
                    ]),
                ),
                _ => format!(
                    "stremio:///{}?{}",
                    root,
                    query_params_encode(&[
                        (
                            "sort",
                            serde_json::to_value(&request.sort)
                                .unwrap()
                                .as_str()
                                .unwrap()
                        ),
                        ("page", &request.page.to_string())
                    ]),
                ),
            },
        }
    }
}<|MERGE_RESOLUTION|>--- conflicted
+++ resolved
@@ -49,32 +49,35 @@
         let m3u_uri = stream.m3u_data_uri(streaming_server_url.as_ref());
         let file_name = m3u_uri.as_ref().map(|_| "playlist.m3u".to_owned());
         let href = m3u_uri.or_else(|| download.to_owned());
-<<<<<<< HEAD
         let open_player = match &streaming {
             Some(url) => match settings.player_type.as_ref() {
                 Some(player_type) => match player_type.as_str() {
                     "choose" => Some(OpenPlayerLink {
                         android: Some(format!(
-                            "intent:{url}#Intent;type=video/any;scheme=https;end",
+                            "{}#Intent;type=video/any;scheme=https;end",
+                            http_regex.replace(url, "intent://"),
                         )),
                         ..Default::default()
                     }),
                     "vlc" => Some(OpenPlayerLink {
                         ios: Some(format!("vlc-x-callback://x-callback-url/stream?url={url}")),
                         android: Some(format!(
-                            "intent:{url}#Intent;package=org.videolan.vlc;type=video;scheme=https;end",
+                            "{}#Intent;package=org.videolan.vlc;type=video;scheme=https;end",
+                            http_regex.replace(url, "intent://"),
                         )),
                         ..Default::default()
                     }),
                     "mxplayer" => Some(OpenPlayerLink {
                         android: Some(format!(
-                            "intent:{url}#Intent;package=com.mxtech.videoplayer.ad;type=video;scheme=https;end",
+                            "{}#Intent;package=com.mxtech.videoplayer.ad;type=video;scheme=https;end",
+                            http_regex.replace(url, "intent://"),
                         )),
                         ..Default::default()
                     }),
                     "justplayer" => Some(OpenPlayerLink {
                         android: Some(format!(
-                            "intent:{url}#Intent;package=com.brouken.player;type=video;scheme=https;end",
+                            "{}#Intent;package=com.brouken.player;type=video;scheme=https;end",
+                            http_regex.replace(url, "intent://"),
                         )),
                         ..Default::default()
                     }),
@@ -92,86 +95,6 @@
             },
             None => None,
         };
-=======
-        let choose = streaming.as_ref().map(|url| OpenPlayerLink {
-            android: Some(format!(
-                "{}#Intent;type=video/any;scheme=https;end",
-                http_regex.replace(url, "intent://"),
-            )),
-            ios: None,
-            windows: None,
-            macos: None,
-            linux: None,
-            tizen: None,
-            webos: None,
-            chromeos: None,
-            roku: None,
-        });
-        let vlc = streaming.as_ref().map(|url| OpenPlayerLink {
-            ios: Some(format!("vlc-x-callback://x-callback-url/stream?url={url}")),
-            android: Some(format!(
-                "{}#Intent;package=org.videolan.vlc;type=video;scheme=https;end",
-                http_regex.replace(url, "intent://"),
-            )),
-            windows: None,
-            macos: None,
-            linux: None,
-            tizen: None,
-            webos: None,
-            chromeos: None,
-            roku: None,
-        });
-        let mxplayer = streaming.as_ref().map(|url| OpenPlayerLink {
-            android: Some(format!(
-                "{}#Intent;package=com.mxtech.videoplayer.ad;type=video;scheme=https;end",
-                http_regex.replace(url, "intent://"),
-            )),
-            ios: None,
-            windows: None,
-            macos: None,
-            linux: None,
-            tizen: None,
-            webos: None,
-            chromeos: None,
-            roku: None,
-        });
-        let justplayer = streaming.as_ref().map(|url| OpenPlayerLink {
-            android: Some(format!(
-                "{}#Intent;package=com.brouken.player;type=video;scheme=https;end",
-                http_regex.replace(url, "intent://"),
-            )),
-            ios: None,
-            windows: None,
-            macos: None,
-            linux: None,
-            tizen: None,
-            webos: None,
-            chromeos: None,
-            roku: None,
-        });
-        let outplayer = streaming.as_ref().map(|url| OpenPlayerLink {
-            ios: Some(format!("{}", http_regex.replace(url, "outplayer://"))),
-            android: None,
-            windows: None,
-            macos: None,
-            linux: None,
-            tizen: None,
-            webos: None,
-            chromeos: None,
-            roku: None,
-        });
-        let infuse = streaming.as_ref().map(|url| OpenPlayerLink {
-            ios: Some(format!("{}", http_regex.replace(url, "infuse://"))),
-            android: None,
-            windows: None,
-            macos: None,
-            linux: None,
-            tizen: None,
-            webos: None,
-            chromeos: None,
-            roku: None,
-        });
->>>>>>> 6609a9aa
         let (android_tv, tizen, webos) = match &stream.source {
             StreamSource::External {
                 android_tv_url,
