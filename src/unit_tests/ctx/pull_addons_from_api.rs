use crate::constants::{OFFICIAL_ADDONS, PROFILE_STORAGE_KEY};
use crate::models::ctx::{CommunityAddonsResp, Ctx};
use crate::runtime::msg::{Action, ActionCtx};
use crate::runtime::{Env, EnvFutureExt, Runtime, RuntimeAction, TryEnvFuture};
use crate::types::addon::{Descriptor, Manifest};
use crate::types::api::{APIResult, CollectionResponse};
use crate::types::profile::{Auth, AuthKey, GDPRConsent, Profile, User};
use crate::unit_tests::{
    default_fetch_handler, Request, TestEnv, FETCH_HANDLER, REQUESTS, STORAGE,
};
use futures::future;
use semver::Version;
use std::any::Any;
use stremio_derive::Model;
use url::Url;

#[test]
fn actionctx_pulladdonsfromapi() {
    #[derive(Model, Default)]
    #[model(TestEnv)]
    struct TestModel {
        ctx: Ctx,
    }
    let official_addon = OFFICIAL_ADDONS.first().unwrap();
    let community_addon = Descriptor {
        manifest: Manifest {
            id: "com.community.addon.new".to_owned(),
            version: Version::new(0, 0, 2),
            ..Default::default()
        },
        transport_url: Url::parse("https://transport_url2").unwrap(),
        flags: Default::default(),
    };
    fn fetch_handler(request: Request) -> TryEnvFuture<Box<dyn Any + Send>> {
        match request {
            Request {
                url, method, body, ..
            } if url == "https://v3-cinemeta.strem.io/addon%5Fcatalog/all/community.json"
                && method == "GET"
                && body == "null" =>
            {
                future::ok(Box::new(CommunityAddonsResp {
                    addons: vec![Descriptor {
                        manifest: Manifest {
                            id: "com.community.addon.new".to_owned(),
                            version: Version::new(0, 0, 2),
                            ..Default::default()
                        },
                        transport_url: Url::parse("https://transport_url2").unwrap(),
                        flags: Default::default(),
                    }],
                }) as Box<dyn Any + Send>)
                .boxed_env()
            }
            _ => default_fetch_handler(request),
        }
    }
    let _env_mutex = TestEnv::reset();
    *FETCH_HANDLER.write().unwrap() = Box::new(fetch_handler);
    let (runtime, _rx) = Runtime::<TestEnv, _>::new(
        TestModel {
            ctx: Ctx {
                profile: Profile {
                    addons: vec![
                        Descriptor {
                            manifest: Manifest {
                                version: Version::new(0, 0, 1),
                                ..official_addon.manifest.to_owned()
                            },
                            transport_url: Url::parse("https://transport_url").unwrap(),
                            flags: official_addon.flags.to_owned(),
                        },
                        Descriptor {
                            manifest: Manifest {
                                id: "com.community.addon.old".to_owned(),
                                version: Version::new(0, 0, 1),
                                ..community_addon.manifest.to_owned()
                            },
                            transport_url: community_addon.transport_url.to_owned(),
                            flags: community_addon.flags.to_owned(),
                        },
                    ],
                    ..Default::default()
                },
                ..Default::default()
            },
        },
        vec![],
        1000,
    );
    TestEnv::run(|| {
        runtime.dispatch(RuntimeAction {
            field: None,
            action: Action::Ctx(ActionCtx::PullAddonsFromAPI),
        })
    });
    assert_eq!(
        runtime.model().unwrap().ctx.profile.addons,
        vec![official_addon.to_owned(), community_addon.to_owned()],
        "addons updated successfully in memory"
    );
    assert!(
        STORAGE
            .read()
            .unwrap()
            .get(PROFILE_STORAGE_KEY)
            .map_or(false, |data| {
<<<<<<< HEAD
                serde_json::from_str::<Profile>(&data).unwrap().addons
                    == vec![official_addon.to_owned(), community_addon.to_owned()]
=======
                serde_json::from_str::<Profile>(data).unwrap().addons
                    == vec![official_addon.to_owned()]
>>>>>>> 9a13f204
            }),
        "addons updated successfully in storage"
    );
    assert_eq!(
        REQUESTS.read().unwrap().len(),
        1,
        "One request has been sent"
    );
    assert_eq!(
        REQUESTS.read().unwrap().get(0).unwrap().to_owned(),
        Request {
            url: "https://v3-cinemeta.strem.io/addon%5Fcatalog/all/community.json".to_owned(),
            method: "GET".to_owned(),
            body: "null".to_owned(),
            ..Default::default()
        },
        "community addons request has been sent"
    );
}

#[test]
fn actionctx_pulladdonsfromapi_with_user() {
    #[derive(Model, Default)]
    #[model(TestEnv)]
    struct TestModel {
        ctx: Ctx,
    }
    fn fetch_handler(request: Request) -> TryEnvFuture<Box<dyn Any + Send>> {
        match request {
            Request {
                url, method, body, ..
            } if url == "https://api.strem.io/api/addonCollectionGet"
                && method == "POST"
                && body == "{\"type\":\"AddonCollectionGet\",\"authKey\":\"auth_key\",\"update\":true}" =>
            {
                future::ok(Box::new(APIResult::Ok {
                    result: CollectionResponse {
                        addons: OFFICIAL_ADDONS.to_owned(),
                        last_modified: TestEnv::now(),
                    },
                }) as Box<dyn Any + Send>).boxed_env()
            }
            _ => default_fetch_handler(request),
        }
    }
    let _env_mutex = TestEnv::reset();
    *FETCH_HANDLER.write().unwrap() = Box::new(fetch_handler);
    let (runtime, _rx) = Runtime::<TestEnv, _>::new(
        TestModel {
            ctx: Ctx {
                profile: Profile {
                    auth: Some(Auth {
                        key: AuthKey("auth_key".to_owned()),
                        user: User {
                            id: "user_id".to_owned(),
                            email: "user_email".to_owned(),
                            fb_id: None,
                            avatar: None,
                            last_modified: TestEnv::now(),
                            date_registered: TestEnv::now(),
                            trakt: None,
                            premium_expire: None,
                            gdpr_consent: GDPRConsent {
                                tos: true,
                                privacy: true,
                                marketing: true,
                                from: Some("tests".to_owned()),
                            },
                        },
                    }),
                    addons: vec![Descriptor {
                        manifest: Manifest {
                            id: "id".to_owned(),
                            version: Version::new(0, 0, 1),
                            name: "name".to_owned(),
                            contact_email: None,
                            description: None,
                            logo: None,
                            background: None,
                            types: vec![],
                            resources: vec![],
                            id_prefixes: None,
                            catalogs: vec![],
                            addon_catalogs: vec![],
                            behavior_hints: Default::default(),
                        },
                        transport_url: Url::parse("https://transport_url").unwrap(),
                        flags: Default::default(),
                    }],
                    ..Default::default()
                },
                ..Default::default()
            },
        },
        vec![],
        1000,
    );
    TestEnv::run(|| {
        runtime.dispatch(RuntimeAction {
            field: None,
            action: Action::Ctx(ActionCtx::PullAddonsFromAPI),
        })
    });
    assert_eq!(
        runtime.model().unwrap().ctx.profile.addons,
        OFFICIAL_ADDONS.to_owned(),
        "addons updated successfully in memory"
    );
    assert!(
        STORAGE
            .read()
            .unwrap()
            .get(PROFILE_STORAGE_KEY)
            .map_or(false, |data| {
                serde_json::from_str::<Profile>(data).unwrap().addons == OFFICIAL_ADDONS.to_owned()
            }),
        "addons updated successfully in storage"
    );
    assert_eq!(
        REQUESTS.read().unwrap().len(),
        1,
        "One request has been sent"
    );
    assert_eq!(
        REQUESTS.read().unwrap().get(0).unwrap().url,
        "https://api.strem.io/api/addonCollectionGet".to_owned(),
        "addonCollectionGet request has been sent"
    );
}<|MERGE_RESOLUTION|>--- conflicted
+++ resolved
@@ -105,13 +105,8 @@
             .unwrap()
             .get(PROFILE_STORAGE_KEY)
             .map_or(false, |data| {
-<<<<<<< HEAD
                 serde_json::from_str::<Profile>(&data).unwrap().addons
                     == vec![official_addon.to_owned(), community_addon.to_owned()]
-=======
-                serde_json::from_str::<Profile>(data).unwrap().addons
-                    == vec![official_addon.to_owned()]
->>>>>>> 9a13f204
             }),
         "addons updated successfully in storage"
     );
