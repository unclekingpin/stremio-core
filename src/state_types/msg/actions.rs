--- conflicted
+++ resolved
@@ -14,19 +14,11 @@
         extra: Vec<ExtraProp>,
     },
     CatalogFiltered(ResourceRequest),
-<<<<<<< HEAD
-    MetaDetails { type_name: String, id: String, video_id: Option<String> },
-=======
-    Detail {
+    MetaDetails {
         type_name: String,
         id: String,
         video_id: Option<String>,
     },
-    Streams {
-        type_name: String,
-        id: String,
-    },
->>>>>>> 463a82c9
     Notifications,
 }
 
