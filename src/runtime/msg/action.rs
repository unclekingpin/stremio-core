use crate::models::addon_details::Selected as AddonDetailsSelected;
use crate::models::catalog_with_filters::Selected as CatalogWithFiltersSelected;
use crate::models::catalogs_with_extra::Selected as CatalogsWithExtraSelected;
use crate::models::installed_addons_with_filters::Selected as InstalledAddonsWithFiltersSelected;
use crate::models::library_by_type::Selected as LibraryByTypeSelected;
use crate::models::library_with_filters::Selected as LibraryWithFiltersSelected;
use crate::models::meta_details::Selected as MetaDetailsSelected;
use crate::models::player::Selected as PlayerSelected;
use crate::models::streaming_server::Settings as StreamingServerSettings;
use crate::types::addon::Descriptor;
use crate::types::api::AuthRequest;
use crate::types::profile::Settings as ProfileSettings;
use crate::types::resource::MetaItemPreview;
use serde::Deserialize;
use std::ops::Range;
use url::Url;

#[derive(Clone, Deserialize, Debug)]
#[serde(tag = "action", content = "args")]
pub enum ActionCtx {
    Authenticate(AuthRequest),
    Logout,
    InstallAddon(Descriptor),
    InstallTraktAddon,
    UpgradeAddon(Descriptor),
    UninstallAddon(Descriptor),
    UpdateSettings(ProfileSettings),
    AddToLibrary(MetaItemPreview),
    RemoveFromLibrary(String),
    RewindLibraryItem(String),
    PushUserToAPI,
    PullUserFromAPI,
    PushAddonsToAPI,
    PullAddonsFromAPI,
    SyncLibraryWithAPI,
}

#[derive(Clone, Deserialize, Debug)]
#[serde(tag = "action", content = "args")]
pub enum ActionCatalogWithFilters {
    LoadNextPage,
}

#[derive(Clone, Deserialize, Debug)]
#[serde(tag = "action", content = "args")]
pub enum ActionCatalogsWithExtra {
    LoadRange(Range<usize>),
    LoadNextPage(usize),
}

#[derive(Clone, Deserialize, Debug)]
#[serde(tag = "action", content = "args")]
pub enum ActionLibraryByType {
    LoadNextPage(usize),
}

#[derive(Clone, Deserialize, Debug)]
#[serde(tag = "action", content = "args")]
pub enum ActionMetaDetails {
    MarkAsWatched(bool),
    MarkVideoAsWatched(String, bool),
}

#[derive(Clone, Deserialize, Debug)]
#[serde(untagged)]
pub enum CreateTorrentArgs {
    File(Vec<u8>),
    Magnet(Url),
}

<<<<<<< HEAD
#[derive(Clone, PartialEq, Deserialize)]
#[cfg_attr(debug_assertions, derive(Debug))]
#[serde(rename_all = "camelCase")]
pub struct PlayOnDeviceArgs {
    pub device: String,
    pub source: String,
    pub time: Option<u64>,
}

#[derive(Clone, Deserialize)]
#[cfg_attr(debug_assertions, derive(Debug))]
=======
#[derive(Clone, Deserialize, Debug)]
>>>>>>> 8f403978
#[serde(tag = "action", content = "args")]
pub enum ActionStreamingServer {
    Reload,
    UpdateSettings(StreamingServerSettings),
    CreateTorrent(CreateTorrentArgs),
    PlayOnDevice(PlayOnDeviceArgs),
}

#[derive(Clone, Deserialize, Debug)]
#[serde(tag = "action", content = "args")]
pub enum ActionLink {
    ReadData,
}

#[derive(Clone, Deserialize, Debug)]
#[serde(tag = "action", content = "args")]
pub enum ActionPlayer {
    TimeChanged {
        time: u64,
        duration: u64,
        device: String,
    },
    PausedChanged {
        paused: bool,
    },
    Ended,
    PushToLibrary,
}

#[derive(Clone, Deserialize, Debug)]
#[serde(tag = "model", content = "args")]
pub enum ActionLoad {
    AddonDetails(AddonDetailsSelected),
    CatalogWithFilters(Option<CatalogWithFiltersSelected>),
    CatalogsWithExtra(CatalogsWithExtraSelected),
    DataExport,
    InstalledAddonsWithFilters(InstalledAddonsWithFiltersSelected),
    LibraryWithFilters(LibraryWithFiltersSelected),
    LibraryByType(LibraryByTypeSelected),
    MetaDetails(MetaDetailsSelected),
    Player(Box<PlayerSelected>),
    Link,
    Notifications,
}

/// Action messages
///
/// Those messages are meant to be dispatched only by the users of the
/// `stremio-core` crate and handled by the `stremio-core` crate.
#[derive(Clone, Deserialize, Debug)]
#[serde(tag = "action", content = "args")]
pub enum Action {
    Ctx(ActionCtx),
    Link(ActionLink),
    CatalogWithFilters(ActionCatalogWithFilters),
    CatalogsWithExtra(ActionCatalogsWithExtra),
    LibraryByType(ActionLibraryByType),
    MetaDetails(ActionMetaDetails),
    StreamingServer(ActionStreamingServer),
    Player(ActionPlayer),
    Load(ActionLoad),
    Unload,
}<|MERGE_RESOLUTION|>--- conflicted
+++ resolved
@@ -68,7 +68,6 @@
     Magnet(Url),
 }
 
-<<<<<<< HEAD
 #[derive(Clone, PartialEq, Deserialize)]
 #[cfg_attr(debug_assertions, derive(Debug))]
 #[serde(rename_all = "camelCase")]
@@ -78,11 +77,7 @@
     pub time: Option<u64>,
 }
 
-#[derive(Clone, Deserialize)]
-#[cfg_attr(debug_assertions, derive(Debug))]
-=======
 #[derive(Clone, Deserialize, Debug)]
->>>>>>> 8f403978
 #[serde(tag = "action", content = "args")]
 pub enum ActionStreamingServer {
     Reload,
